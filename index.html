--- conflicted
+++ resolved
@@ -6150,7 +6150,6 @@
                             ` : ''}
                         </div>
                     </div>
-<<<<<<< HEAD
                     <div class="item-actions">
                         <button class="edit-btn" data-entity-type="vial" data-entity-id="${vial.id}" aria-label="Edit vial" title="Edit this vial">
                             <svg width="18" height="18" viewBox="0 0 24 24" fill="none" stroke="currentColor" stroke-width="2">
@@ -6165,20 +6164,6 @@
                             </svg>
                         </button>
                     </div>
-=======
-                    <button class="edit-btn" aria-label="Edit vial" title="Edit this vial">
-                        <svg width="20" height="20" viewBox="0 0 24 24" fill="none" stroke="currentColor" stroke-width="2">
-                            <path d="M11 4H4a2 2 0 00-2 2v14a2 2 0 002 2h14a2 2 0 002-2v-7"/>
-                            <path d="M18.5 2.5a2.121 2.121 0 013 3L12 15l-4 1 1-4 9.5-9.5z"/>
-                        </svg>
-                    </button>
-                    <button class="delete-btn" aria-label="Delete vial" title="Delete this vial">
-                        <svg width="20" height="20" viewBox="0 0 24 24" fill="none" stroke="currentColor" stroke-width="2">
-                            <path d="M3 6h18M8 6V4a2 2 0 012-2h4a2 2 0 012 2v2m3 0v14a2 2 0 01-2 2H7a2 2 0 01-2-2V6h14z"/>
-                            <path d="M10 11v6M14 11v6"/>
-                        </svg>
-                    </button>
->>>>>>> 6f27e4c3
                 `;
                 return div;
             }
